--- conflicted
+++ resolved
@@ -35,13 +35,7 @@
 #ifndef IMGWINDOW_H
 #define IMGWINDOW_H
 
-<<<<<<< HEAD
-#include "SystemGL.h"
-#include "XOGLUtils.h"
-
-=======
 #include <GL/glew.h>
->>>>>>> 1bd3163d
 #include <string>
 #include <memory>
 #include <queue>
@@ -250,11 +244,7 @@
     int mLeft;
     int mRight;
 
-<<<<<<< HEAD
     XPLMWindowLayer mPreferredLayer;
-=======
-public:
-	virtual ~ImgWindow();
 
 	/** SetVisible() makes the window visible after making the onShow() call.
 	 * It is also at this time that the window will be relocated onto the VR
@@ -273,7 +263,6 @@
 	void BringToFront(void);
 	void Center(void);
 	void SetResizingLimits(int minw, int minh, int maxw, int maxh);
->>>>>>> 1bd3163d
 };
 
 #endif // #ifndef IMGWINDOW_H